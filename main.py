import time
import os
<<<<<<< HEAD
import logging
from typing import List, Dict
=======
from typing import List
>>>>>>> 4ffe17c1
from dotenv import load_dotenv
from agidesk import AgideskAPI, Ticket
import requests
from datetime import datetime, timedelta

load_dotenv()

<<<<<<< HEAD
# Configura logging
logging.basicConfig(
    level=logging.INFO,
    format="%(asctime)s [%(levelname)s] %(message)s"
)

AGIDESK_API_URL = os.getenv("AGIDESK_API_URL") 
AGIDESK_API_KEY = os.getenv("AGIDESK_API_KEY") 
TEAMS_WEBHOOK_URL = os.getenv("TEAMS_WEBHOOK_URL") 
CHECK_INTERVAL = int(os.getenv("CHECK_INTERVAL", "60"))  
=======
# ---- Config ----
AGIDESK_ACCOUNT_ID = os.getenv("AGIDESK_ACCOUNT_ID")
AGIDESK_APP_KEY = os.getenv("AGIDESK_APP_KEY")
TEAMS_WEBHOOK_URL = os.getenv("TEAMS_WEBHOOK_URL")
CHECK_INTERVAL = int(os.getenv("CHECK_INTERVAL", "60"))
FETCH_TIME_MINUTES = int(os.getenv("FETCH_TIME_MINUTES", "50"))
ID_TIME_SERVICOS = 1
>>>>>>> 4ffe17c1

def fetch_tickets(api: AgideskAPI, initial_date: str) -> List[Ticket]:
    """
<<<<<<< HEAD
    Busca tickets recentes da API do Agidesk.
    """
    headers = {
        "Authorization": f"Bearer {AGIDESK_API_KEY}",
        "Accept": "application/json"
    }
    try:
        response = requests.get(AGIDESK_API_URL, headers=headers, timeout=10)
        response.raise_for_status()
        return response.json()
    except requests.RequestException as e:
        logging.error(f"Erro ao buscar tickets: {e}")
        return [] 
=======
    Fetches recent tickets from the teams the user is part of.
    """
    print(f"Fetching tickets since {initial_date}...")
    tickets = api.search_tickets(
        forecast='teams',
        periodfield='created_at',
        initialdate=initial_date,
        per_page=100,
        team=[ID_TIME_SERVICOS],
        fields='id,title,content,contact,contacts,responsible_id,priority,type,team_id'
    )

    if not tickets:
        print("No new tickets found in the specified teams and timeframe.")
        return []
    
    print(f"Found {len(tickets)} new tickets.")
    return tickets
>>>>>>> 4ffe17c1


def notify_teams(ticket: Ticket):
    """
    Envia notificação para o Microsoft Teams sobre um novo ticket.
    """
<<<<<<< HEAD
    message = {
        "text": f"Novo ticket:\n- ID: {ticket['id']}\n- Título: {ticket.get('title', 'Sem título')}"
    }

    try:
        response = requests.post(TEAMS_WEBHOOK_URL, json=message, timeout=10)
        if response.status_code == 200:
            logging.info(f"Ticket #{ticket['id']} enviado ao Teams")
        else:
            logging.error(f"Erro ao enviar para Teams: {response.status_code} - {response.text}")
    except requests.RequestException as e:
        logging.error(f"Erro de conexão com Teams: {e}")

def main():
    if not AGIDESK_API_KEY or not TEAMS_WEBHOOK_URL or not AGIDESK_API_URL:
        logging.critical("Variáveis de ambiente ausentes! Verifique .env")
        return

    logging.info("Iniciando Agidesk -> Teams notifier...")
    seen_tickets = set() 

    while True:
        tickets = fetch_tickets()

        for ticket in tickets:
            ticket_id = ticket.get("id")
            team_id = ticket.get("team_id")

            if ticket_id and ticket_id not in seen_tickets and team_id is None:
                notify_teams(ticket)
                seen_tickets.add(ticket_id)

        logging.info(f"Finalizado ciclo, aguardando {CHECK_INTERVAL} segundos...")
        time.sleep(CHECK_INTERVAL)
=======
    msg = f"**Novo Ticket:** #{ticket.id}: {ticket.title}"
    if ticket.priority and "alta" in ticket.priority.lower():
        msg += " 🚨 **Prioridade Alta**"

    print(f"Notifying Teams for ticket #{ticket.id}")
    try:
        print(f"Notification sent for ticket #{ticket.id}")
    except requests.exceptions.RequestException as e:
        print(f"Error sending Teams notification for ticket #{ticket.id}: {e}")


def main():
    """
    Main application loop.
    """
    required_vars = ["AGIDESK_ACCOUNT_ID", "AGIDESK_APP_KEY", "TEAMS_WEBHOOK_URL"]
    missing_vars = [var for var in required_vars if not os.getenv(var)]

    if missing_vars:
        print("Error: Missing required environment variables.")
        print(f"Please set the following: {', '.join(missing_vars)}")
        return

    print("--- Starting Ticket Canary ---")
    
    api = AgideskAPI(account_id=AGIDESK_ACCOUNT_ID, app_key=AGIDESK_APP_KEY)
    seen_tickets = set()

    try:
        while True:
            start_time = datetime.now()
            
            time_ago = start_time - timedelta(minutes=FETCH_TIME_MINUTES)
            initial_date_str = time_ago.strftime('%Y-%m-%d %H:%M:%S')

            new_tickets = fetch_tickets(api, initial_date_str)
            
            notification_count = 0
            for ticket in new_tickets:
                if ticket.id not in seen_tickets:
                    # First time seeing this ticket. Print its content.
                    print("-" * 20)
                    print(f"New Ticket #{ticket.id} Title:")
                    print(ticket.title)
                    print("-" * 20)

                    # We are interested in tickets that are not assigned to a specific person yet.
                    if ticket.responsible_id is None:
                        notify_teams(ticket)
                        notification_count += 1
                    
                    # Add to seen_tickets so we don't log or notify again.
                    seen_tickets.add(ticket.id)
            
            if notification_count == 0 and new_tickets:
                print("New tickets were found, but all are already assigned or have been seen. No new notifications sent.")

            print(f"Finished check. Waiting for {CHECK_INTERVAL} seconds...")
            time.sleep(CHECK_INTERVAL)

    except KeyboardInterrupt:
        print("\n--- Shutting down gracefully ---")

>>>>>>> 4ffe17c1

if __name__ == "__main__":
    main()<|MERGE_RESOLUTION|>--- conflicted
+++ resolved
@@ -1,11 +1,8 @@
 import time
 import os
-<<<<<<< HEAD
 import logging
 from typing import List, Dict
-=======
 from typing import List
->>>>>>> 4ffe17c1
 from dotenv import load_dotenv
 from agidesk import AgideskAPI, Ticket
 import requests
@@ -13,18 +10,6 @@
 
 load_dotenv()
 
-<<<<<<< HEAD
-# Configura logging
-logging.basicConfig(
-    level=logging.INFO,
-    format="%(asctime)s [%(levelname)s] %(message)s"
-)
-
-AGIDESK_API_URL = os.getenv("AGIDESK_API_URL") 
-AGIDESK_API_KEY = os.getenv("AGIDESK_API_KEY") 
-TEAMS_WEBHOOK_URL = os.getenv("TEAMS_WEBHOOK_URL") 
-CHECK_INTERVAL = int(os.getenv("CHECK_INTERVAL", "60"))  
-=======
 # ---- Config ----
 AGIDESK_ACCOUNT_ID = os.getenv("AGIDESK_ACCOUNT_ID")
 AGIDESK_APP_KEY = os.getenv("AGIDESK_APP_KEY")
@@ -32,25 +17,14 @@
 CHECK_INTERVAL = int(os.getenv("CHECK_INTERVAL", "60"))
 FETCH_TIME_MINUTES = int(os.getenv("FETCH_TIME_MINUTES", "50"))
 ID_TIME_SERVICOS = 1
->>>>>>> 4ffe17c1
+
+logging.basicConfig(
+    level=logging.INFO,
+    format="%(asctime)s [%(levelname)s] %(message)s"
+)
 
 def fetch_tickets(api: AgideskAPI, initial_date: str) -> List[Ticket]:
     """
-<<<<<<< HEAD
-    Busca tickets recentes da API do Agidesk.
-    """
-    headers = {
-        "Authorization": f"Bearer {AGIDESK_API_KEY}",
-        "Accept": "application/json"
-    }
-    try:
-        response = requests.get(AGIDESK_API_URL, headers=headers, timeout=10)
-        response.raise_for_status()
-        return response.json()
-    except requests.RequestException as e:
-        logging.error(f"Erro ao buscar tickets: {e}")
-        return [] 
-=======
     Fetches recent tickets from the teams the user is part of.
     """
     print(f"Fetching tickets since {initial_date}...")
@@ -69,58 +43,24 @@
     
     print(f"Found {len(tickets)} new tickets.")
     return tickets
->>>>>>> 4ffe17c1
 
 
 def notify_teams(ticket: Ticket):
     """
     Envia notificação para o Microsoft Teams sobre um novo ticket.
     """
-<<<<<<< HEAD
     message = {
-        "text": f"Novo ticket:\n- ID: {ticket['id']}\n- Título: {ticket.get('title', 'Sem título')}"
+        "text": f"Novo ticket:\n- ID: {ticket.id}\n- Título: {ticket.title}"
     }
 
     try:
         response = requests.post(TEAMS_WEBHOOK_URL, json=message, timeout=10)
         if response.status_code == 200:
-            logging.info(f"Ticket #{ticket['id']} enviado ao Teams")
+            logging.info(f"Ticket #{ticket.id} enviado ao Teams")
         else:
             logging.error(f"Erro ao enviar para Teams: {response.status_code} - {response.text}")
     except requests.RequestException as e:
         logging.error(f"Erro de conexão com Teams: {e}")
-
-def main():
-    if not AGIDESK_API_KEY or not TEAMS_WEBHOOK_URL or not AGIDESK_API_URL:
-        logging.critical("Variáveis de ambiente ausentes! Verifique .env")
-        return
-
-    logging.info("Iniciando Agidesk -> Teams notifier...")
-    seen_tickets = set() 
-
-    while True:
-        tickets = fetch_tickets()
-
-        for ticket in tickets:
-            ticket_id = ticket.get("id")
-            team_id = ticket.get("team_id")
-
-            if ticket_id and ticket_id not in seen_tickets and team_id is None:
-                notify_teams(ticket)
-                seen_tickets.add(ticket_id)
-
-        logging.info(f"Finalizado ciclo, aguardando {CHECK_INTERVAL} segundos...")
-        time.sleep(CHECK_INTERVAL)
-=======
-    msg = f"**Novo Ticket:** #{ticket.id}: {ticket.title}"
-    if ticket.priority and "alta" in ticket.priority.lower():
-        msg += " 🚨 **Prioridade Alta**"
-
-    print(f"Notifying Teams for ticket #{ticket.id}")
-    try:
-        print(f"Notification sent for ticket #{ticket.id}")
-    except requests.exceptions.RequestException as e:
-        print(f"Error sending Teams notification for ticket #{ticket.id}: {e}")
 
 
 def main():
@@ -175,7 +115,6 @@
     except KeyboardInterrupt:
         print("\n--- Shutting down gracefully ---")
 
->>>>>>> 4ffe17c1
 
 if __name__ == "__main__":
     main()